/**
 * Copyright (C) 2020 EZ-Wheel S.A.S.
 *
 * @file DiffDriveController.cpp
 */

#include "diff_drive_controller/DiffDriveController.hpp"

#include "ezw-smc-core/CANOpenDispatcher.hpp"

#include "ezw-canopen-service/DBusClient.hpp"

#include <math.h>

#include <geometry_msgs/TransformStamped.h>
#include <sensor_msgs/JointState.h>
#include <nav_msgs/Odometry.h>

#include <ros/console.h>
#include <ros/duration.h>
#include <ros/ros.h>

#include <tf2/LinearMath/Quaternion.h>

using namespace std::chrono_literals;

namespace ezw
{
    namespace diffdrivecontroller
    {
        DiffDriveController::DiffDriveController(const std::shared_ptr<ros::NodeHandle> nh) : m_nh(nh)
        {
            m_pubOdom       = m_nh->advertise<nav_msgs::Odometry>("odom", 5);
            m_pubJointState = m_nh->advertise<sensor_msgs::JointState>("joint_state", 5);
            m_subSetSpeed   = m_nh->subscribe("set_speed", 5, &DiffDriveController::cbSetSpeed, this);
            m_subCmdVel     = m_nh->subscribe("cmd_vel", 5, &DiffDriveController::cbCmdVel, this);

            ROS_INFO("Node name : %s", ros::this_node::getName().c_str());

            m_baseline_m          = m_nh->param("baseline_m", 0.0);
            m_pub_freq_hz         = m_nh->param("pub_freq_hz", 10);
            m_watchdog_receive_ms = m_nh->param("watchdog_receive_ms", 500);
            m_base_link           = m_nh->param("base_link", std::string("baselink"));
            m_odom_frame          = m_nh->param("odom_frame", std::string("odom"));

            m_left_config_file  = m_nh->param("left_config_file", std::string(""));
            m_right_config_file = m_nh->param("right_config_file", std::string(""));

            if (m_baseline_m <= 0) {
                throw std::runtime_error("baseline_m parameter is mandatory and must be > 0");
            }

            if (m_wheel_diameter_m <= 0) {
                throw std::runtime_error("baseline_m parameter is mandatory and must be > 0");
            }

            int lContextId = CON_APP; // Canaux de log, donc on s'en fout.

            /* Config init */

            ROS_INFO("Motors config files, right : %s, left : %s", m_right_config_file.c_str(), m_left_config_file.c_str());

            ezw_error_t lError;

            if ("" != m_right_config_file) {
                /* Config init */
                auto lConfig = std::make_shared<ezw::smccore::Config>();
                lError       = lConfig->load(m_right_config_file);
                if (lError != ERROR_NONE) {
                    EZW_LOG(CON_APP, EZW_LOG_ERROR, EZW_STR(("SMCService :  Config.init() return error code : " + std::to_string(lError)).c_str()));

                    return;
                }

<<<<<<< HEAD
                m_right_wheel_diameter_m = lConfig->getDiameter() * 1e-3;
                m_r_motor_reduction      = lConfig->getReduction();
=======
                m_right_wheel_diameter_m = lConfig.getDiameter() * 1e-3;
                m_r_motor_reduction = lConfig.getReduction();
>>>>>>> 1ce306bf

                /* CANOpenService client init */
                auto lCOSClient = std::make_shared<ezw::canopenservice::DBusClient>();
                lError          = lCOSClient->init();
                if (lError != ERROR_NONE) {
                    EZW_LOG(lConfig->getContextId(), EZW_LOG_ERROR, EZW_STR(("SMCService : COSDBusClient::init() return error code : " + std::to_string(lError)).c_str()));
                    return;
                }

                /* CANOpenDispatcher */
                auto lCANOpenDispatcher = std::make_shared<ezw::smccore::CANOpenDispatcher>(lConfig, lCOSClient);
                lError                  = lCANOpenDispatcher->init();
                if (lError != ERROR_NONE) {
                    EZW_LOG(lConfig->getContextId(), EZW_LOG_ERROR, EZW_STR(("SMCService : CANOpenDispatcher::init() return error code : " + std::to_string(lError)).c_str()));

                    return;
                }

                lError = m_rightController.init(lConfig, lCANOpenDispatcher);
                if (ezw_error_t::ERROR_NONE != lError) {
                    ROS_ERROR("Right motor initialization error : %d", lError);
                    return;
                }
            } else {
                ROS_ERROR("Please specify the right_config_file parameter");
                return;
            }

            if ("" != m_left_config_file) {
                /* Config init */
                auto lConfig = std::make_shared<ezw::smccore::Config>();
                lError       = lConfig->load(m_left_config_file);
                if (lError != ERROR_NONE) {
                    EZW_LOG(CON_APP, EZW_LOG_ERROR, EZW_STR(("SMCService :  Config.init() return error code : " + std::to_string(lError)).c_str()));

                    return;
                }

<<<<<<< HEAD
                m_left_wheel_diameter_m = lConfig->getDiameter() * 1e-3;
                m_l_motor_reduction     = lConfig->getReduction();
=======
                m_left_wheel_diameter_m = lConfig.getDiameter() * 1e-3;
                m_l_motor_reduction = lConfig.getReduction();
>>>>>>> 1ce306bf

                /* CANOpenService client init */
                auto lCOSClient = std::make_shared<ezw::canopenservice::DBusClient>();
                lError          = lCOSClient->init();
                if (lError != ERROR_NONE) {
                    EZW_LOG(lConfig->getContextId(), EZW_LOG_ERROR, EZW_STR(("SMCService : COSDBusClient::init() return error code : " + std::to_string(lError)).c_str()));
                    return;
                }

                /* CANOpenDispatcher */
                auto lCANOpenDispatcher = std::make_shared<ezw::smccore::CANOpenDispatcher>(lConfig, lCOSClient);
                lError                  = lCANOpenDispatcher->init();
                if (lError != ERROR_NONE) {
                    EZW_LOG(lConfig->getContextId(), EZW_LOG_ERROR, EZW_STR(("SMCService : CANOpenDispatcher::init() return error code : " + std::to_string(lError)).c_str()));

                    return;
                }

                lError = m_leftController.init(lConfig, lCANOpenDispatcher);
                if (ezw_error_t::ERROR_NONE != lError) {
                    ROS_ERROR("Left motor initialization error : %d", lError);
                    return;
                }
            } else {
                ROS_ERROR("Please specify the left_config_file parameter");
                return;
            }

            // Init
            lError = m_leftController.getPositionValue(m_dLeft_prev); // en mm
            if (ezw_error_t::ERROR_NONE != lError) {
                ROS_ERROR("Left motor, getPositionValue error: %d", lError);
                return;
            }

            lError = m_rightController.getPositionValue(m_dRight_prev); // en mm
            if (ezw_error_t::ERROR_NONE != lError) {
                ROS_ERROR("Right motor, getPositionValue error: %d", lError);
                return;
            }

            m_timerOdom     = m_nh->createTimer(ros::Duration(1.0 / m_pub_freq_hz), boost::bind(&DiffDriveController::cbTimerOdom, this));
            m_timerWatchdog = m_nh->createTimer(ros::Duration(m_watchdog_receive_ms / 1000.0), boost::bind(&DiffDriveController::cbWatchdog, this));
        }

        void DiffDriveController::cbTimerOdom()
        {
            nav_msgs::Odometry      msgOdom;
            sensor_msgs::JointState msgJoint;

            // Toutes les longueurs sont en mètres
            int32_t dLeft_now = 0, dRight_now = 0;

            ezw_error_t lError = m_leftController.getPositionValue(dLeft_now); // en mm
            if (ezw_error_t::ERROR_NONE != lError) {
                ROS_ERROR("Left motor, getPositionValue error: %d", lError);
                return;
            }

            lError = m_rightController.getPositionValue(dRight_now); // en mm
            if (ezw_error_t::ERROR_NONE != lError) {
                ROS_ERROR("Right motor, getPositionValue error: %d", lError);
                return;
            }

            // Différence de l'odometrie entre t et t+1;
            double dLeft  = (dLeft_now - m_dLeft_prev) / 1000.0;
            double dRight = (dRight_now - m_dRight_prev) / 1000.0;

            ros::Time timestamp   = ros::Time::now();

            // msg joint
            msgJoint.name.push_back("left_motor");
            msgJoint.name.push_back("right_motor");
            msgJoint.position.push_back(dLeft_now / 1000.0);
            msgJoint.position.push_back(dRight_now / 1000.0);
            msgJoint.velocity.push_back(dLeft / m_pub_freq_hz);
            msgJoint.velocity.push_back(dRight / m_pub_freq_hz);
            msgJoint.header.stamp = timestamp;

            double dCenter = (dLeft + dRight) / 2.0;
            double phi     = (dRight - dLeft) / m_baseline_m;

            double x_now     = m_x_prev + dCenter * std::cos(m_theta_prev);
            double y_now     = m_y_prev + dCenter * std::sin(m_theta_prev);
            double theta_now = m_theta_prev + phi;

            msgOdom.twist                = geometry_msgs::TwistWithCovariance();
            msgOdom.pose.pose.position.x = x_now;
            msgOdom.pose.pose.position.y = y_now;
            msgOdom.pose.pose.position.z = 0;

            tf2::Quaternion quaternion;
            quaternion.setRPY(0, 0, theta_now);
            msgOdom.pose.pose.orientation.x = quaternion.getX();
            msgOdom.pose.pose.orientation.y = quaternion.getY();
            msgOdom.pose.pose.orientation.x = quaternion.getZ();
            msgOdom.pose.pose.orientation.x = quaternion.getW();
            msgOdom.header.stamp            = timestamp;
            msgOdom.header.frame_id         = m_odom_link;

            m_pubOdom.publish(msgOdom);
            m_pubJointState.publish(msgJoint);

<<<<<<< HEAD
//   ROS_INFO("Odometry : dLeft : %f, dRight : %f\n Position x: %f, y: %f", static_cast<double>(dLeft), static_cast<double>(dRight), msgOdom.pose.pose.position.x, msgOdom.pose.pose.position.y);
=======
            ROS_INFO("Odometry : dLeft : %f, dRight : %f\n Position x: %f, y: %f",
                     static_cast<double>(dLeft), static_cast<double>(dRight),
                     msgOdom.pose.pose.position.x, msgOdom.pose.pose.position.y);

            geometry_msgs::TransformStamped tf_odom_baselink;
            .tf_odom_baselinkheader.stamp = timestamp;
            .tf_odom_baselinkheader.frame_id = m_odom_frame;
            .tf_odom_baselinkchild_frame_id = m_base_link;
>>>>>>> 1ce306bf

            .tf_odom_baselinktransform.translation.x = msgOdom.pose.pose.position.x;
            .tf_odom_baselinktransform.translation.y = msgOdom.pose.pose.position.y;
            .tf_odom_baselinktransform.translation.z = msgOdom.pose.pose.position.z;
            .tf_odom_baselinktransform.rotation = msgOdom.pose.pose.orientation;

            m_tf2_br.sendTransform(tf_odom_baselink);
            
            m_x_prev      = x_now;
            m_y_prev      = y_now;
            m_theta_prev  = theta_now;
            m_dLeft_prev  = dLeft_now;
            m_dRight_prev = dRight_now;
        }

        ///
        /// \brief Change wheel speed (msg.x = left motor, msg.y = right motor) rad/s
        ///
        void DiffDriveController::cbSetSpeed(const geometry_msgs::PointConstPtr &speed)
        {
            m_timerWatchdog.stop();
            m_timerWatchdog.start();

            // Conversion rad/s en rpm
            int32_t left  = static_cast<int32_t>(speed->x * m_l_motor_reduction * 60.0 / (2.0 * M_PI));
            int32_t right = static_cast<int32_t>(speed->y * m_l_motor_reduction * 60.0 / (2.0 * M_PI));

            ROS_INFO("Set speed : left -> %f rad/s (%d RPM) // right -> %f rad/s (%d RPM)", speed->x, left, speed->y, right);

            ezw_error_t lError = m_leftController.setTargetVelocity(left); // en rpm
            if (ezw_error_t::ERROR_NONE != lError) {
                ROS_ERROR("Left motor, setTargetVelocity error: %d", lError);
                return;
            }

            lError = m_rightController.setTargetVelocity(right); // en mm
            if (ezw_error_t::ERROR_NONE != lError) {
                ROS_ERROR("Right motor, setTargetVelocity error: %d", lError);
                return;
            }
        }

        ///
        /// \brief Change robot velocity (linear m/s, angular rad/s)
        ///
        void DiffDriveController::cbCmdVel(const geometry_msgs::TwistPtr &cmd_vel)
        {
            m_timerWatchdog.stop();
            m_timerWatchdog.start();

            double left_vel, right_vel;

<<<<<<< HEAD
            left_vel  = (2. * cmd_vel->linear.x - cmd_vel->angular.z * m_baseline_m) / m_left_wheel_diameter_m;
            right_vel = (2. * cmd_vel->linear.x + cmd_vel->angular.z * m_baseline_m) / m_right_wheel_diameter_m;
=======
            left_vel = (2. * cmd_vel->linear.x - cmd_vel->angular.z * m_baseline_m) / m_left_wheel_diameter;
            right_vel = (2. * cmd_vel->linear.x + cmd_vel->angular.z * m_baseline_m) / m_right_wheel_diameter;
>>>>>>> 1ce306bf

            // Conversion rad/s en rpm
            int32_t left  = static_cast<int32_t>(left_vel * m_l_motor_reduction * 60.0 / (2.0 * M_PI));
            int32_t right = static_cast<int32_t>(right_vel * m_r_motor_reduction * 60.0 / (2.0 * M_PI));

<<<<<<< HEAD
            ROS_INFO("Cmd Vel : linear -> %f m/s // angular -> %f rad/s // Left RPM : %d // Right RPM : %d", cmd_vel->linear.x, cmd_vel->angular.z, left, right);
=======
            ROS_INFO("Cmd Vel : linear -> %f m/s (%d RPM) // angular -> %f rad/s (%d RPM)", cmd_vel->linear.x, left, cmd_vel->angular.z, right);
>>>>>>> 1ce306bf

            ezw_error_t lError = m_leftController.setTargetVelocity(left); // en rpm
            if (ezw_error_t::ERROR_NONE != lError) {
                ROS_ERROR("Left motor, setTargetVelocity error: %d", lError);
                return;
            }

            lError = m_rightController.setTargetVelocity(right); // en mm
            if (ezw_error_t::ERROR_NONE != lError) {
                ROS_ERROR("Right motor, setTargetVelocity error: %d", lError);
                return;
            }
        }

        ///
        /// \brief Callback qui s'active si aucun message de déplacement n'est reçu
        /// depuis m_watchdog_receive_ms
        ///
        void DiffDriveController::cbWatchdog()
        {
            geometry_msgs::PointPtr msg(new geometry_msgs::Point);

            msg->x = 0;
            msg->y = 0;
            msg->z = 0;
            cbSetSpeed(msg);
        }
    } // namespace diffdrivecontroller
} // namespace ezw<|MERGE_RESOLUTION|>--- conflicted
+++ resolved
@@ -72,13 +72,8 @@
                     return;
                 }
 
-<<<<<<< HEAD
                 m_right_wheel_diameter_m = lConfig->getDiameter() * 1e-3;
                 m_r_motor_reduction      = lConfig->getReduction();
-=======
-                m_right_wheel_diameter_m = lConfig.getDiameter() * 1e-3;
-                m_r_motor_reduction = lConfig.getReduction();
->>>>>>> 1ce306bf
 
                 /* CANOpenService client init */
                 auto lCOSClient = std::make_shared<ezw::canopenservice::DBusClient>();
@@ -117,13 +112,8 @@
                     return;
                 }
 
-<<<<<<< HEAD
                 m_left_wheel_diameter_m = lConfig->getDiameter() * 1e-3;
                 m_l_motor_reduction     = lConfig->getReduction();
-=======
-                m_left_wheel_diameter_m = lConfig.getDiameter() * 1e-3;
-                m_l_motor_reduction = lConfig.getReduction();
->>>>>>> 1ce306bf
 
                 /* CANOpenService client init */
                 auto lCOSClient = std::make_shared<ezw::canopenservice::DBusClient>();
@@ -228,23 +218,19 @@
             m_pubOdom.publish(msgOdom);
             m_pubJointState.publish(msgJoint);
 
-<<<<<<< HEAD
-//   ROS_INFO("Odometry : dLeft : %f, dRight : %f\n Position x: %f, y: %f", static_cast<double>(dLeft), static_cast<double>(dRight), msgOdom.pose.pose.position.x, msgOdom.pose.pose.position.y);
-=======
             ROS_INFO("Odometry : dLeft : %f, dRight : %f\n Position x: %f, y: %f",
                      static_cast<double>(dLeft), static_cast<double>(dRight),
                      msgOdom.pose.pose.position.x, msgOdom.pose.pose.position.y);
 
             geometry_msgs::TransformStamped tf_odom_baselink;
-            .tf_odom_baselinkheader.stamp = timestamp;
-            .tf_odom_baselinkheader.frame_id = m_odom_frame;
-            .tf_odom_baselinkchild_frame_id = m_base_link;
->>>>>>> 1ce306bf
-
-            .tf_odom_baselinktransform.translation.x = msgOdom.pose.pose.position.x;
-            .tf_odom_baselinktransform.translation.y = msgOdom.pose.pose.position.y;
-            .tf_odom_baselinktransform.translation.z = msgOdom.pose.pose.position.z;
-            .tf_odom_baselinktransform.rotation = msgOdom.pose.pose.orientation;
+            tf_odom_baselink.header.stamp = timestamp;
+            tf_odom_baselink.header.frame_id = m_odom_frame;
+            tf_odom_baselink.child_frame_id = m_base_link;
+
+            tf_odom_baselink.transform.translation.x = msgOdom.pose.pose.position.x;
+            tf_odom_baselink.transform.translation.y = msgOdom.pose.pose.position.y;
+            tf_odom_baselink.transform.translation.z = msgOdom.pose.pose.position.z;
+            tf_odom_baselink.transform.rotation = msgOdom.pose.pose.orientation;
 
             m_tf2_br.sendTransform(tf_odom_baselink);
             
@@ -292,23 +278,15 @@
 
             double left_vel, right_vel;
 
-<<<<<<< HEAD
             left_vel  = (2. * cmd_vel->linear.x - cmd_vel->angular.z * m_baseline_m) / m_left_wheel_diameter_m;
             right_vel = (2. * cmd_vel->linear.x + cmd_vel->angular.z * m_baseline_m) / m_right_wheel_diameter_m;
-=======
-            left_vel = (2. * cmd_vel->linear.x - cmd_vel->angular.z * m_baseline_m) / m_left_wheel_diameter;
-            right_vel = (2. * cmd_vel->linear.x + cmd_vel->angular.z * m_baseline_m) / m_right_wheel_diameter;
->>>>>>> 1ce306bf
 
             // Conversion rad/s en rpm
             int32_t left  = static_cast<int32_t>(left_vel * m_l_motor_reduction * 60.0 / (2.0 * M_PI));
             int32_t right = static_cast<int32_t>(right_vel * m_r_motor_reduction * 60.0 / (2.0 * M_PI));
 
-<<<<<<< HEAD
-            ROS_INFO("Cmd Vel : linear -> %f m/s // angular -> %f rad/s // Left RPM : %d // Right RPM : %d", cmd_vel->linear.x, cmd_vel->angular.z, left, right);
-=======
-            ROS_INFO("Cmd Vel : linear -> %f m/s (%d RPM) // angular -> %f rad/s (%d RPM)", cmd_vel->linear.x, left, cmd_vel->angular.z, right);
->>>>>>> 1ce306bf
+            ROS_INFO("Cmd Vel : linear -> %f m/s // angular -> %f rad/s // Left RPM : %d // Right RPM : %d",
+                     cmd_vel->linear.x, cmd_vel->angular.z, left, right);
 
             ezw_error_t lError = m_leftController.setTargetVelocity(left); // en rpm
             if (ezw_error_t::ERROR_NONE != lError) {
